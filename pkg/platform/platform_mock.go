// Copyright 2024 The Authors (see AUTHORS file)
//
// Licensed under the Apache License, Version 2.0 (the "License");
// you may not use this file except in compliance with the License.
// You may obtain a copy of the License at
//
//     http://www.apache.org/licenses/LICENSE-2.0
//
// Unless required by applicable law or agreed to in writing, software
// distributed under the License is distributed on an "AS IS" BASIS,
// WITHOUT WARRANTIES OR CONDITIONS OF ANY KIND, either express or implied.
// See the License for the specific language governing permissions and
// limitations under the License.

package platform

import (
	"context"
	"sync"
)

var _ Platform = (*MockPlatform)(nil)

type Request struct {
	Name   string
	Params []any
}

type MockPlatform struct {
	reqMu sync.Mutex
	Reqs  []*Request

<<<<<<< HEAD
	AssignReviewersErr    error
	GetLatestApproversErr error
	ModifierContentResp   string
	TeamApprovers         []string
	UserApprovers         []string
=======
	AssignReviewersErr  error
	ModifierContentResp string
	ModifierContentErr  error
	TeamApprovers       []string
	UserApprovers       []string
>>>>>>> 5a39f220
}

func (m *MockPlatform) AssignReviewers(ctx context.Context, input *AssignReviewersInput) (*AssignReviewersResult, error) {
	m.reqMu.Lock()
	defer m.reqMu.Unlock()
	m.Reqs = append(m.Reqs, &Request{
		Name:   "AssignReviewers",
		Params: []any{input},
	})

	if m.AssignReviewersErr != nil {
		return nil, m.AssignReviewersErr
	}

	return &AssignReviewersResult{
		Teams: input.Teams,
		Users: input.Users,
	}, nil
}

func (m *MockPlatform) GetLatestApprovers(ctx context.Context) (*GetLatestApproversResult, error) {
	m.reqMu.Lock()
	defer m.reqMu.Unlock()
	m.Reqs = append(m.Reqs, &Request{
		Name: "GetLatestApprovers",
	})

	if m.GetLatestApproversErr != nil {
		return nil, m.GetLatestApproversErr
	}

	return &GetLatestApproversResult{
		Teams: m.TeamApprovers,
		Users: m.UserApprovers,
	}, nil
}

func (m *MockPlatform) ModifierContent(ctx context.Context) (string, error) {
	m.reqMu.Lock()
	defer m.reqMu.Unlock()
	m.Reqs = append(m.Reqs, &Request{
		Name: "ModifierContent",
	})

	return m.ModifierContentResp, m.ModifierContentErr
}<|MERGE_RESOLUTION|>--- conflicted
+++ resolved
@@ -30,19 +30,12 @@
 	reqMu sync.Mutex
 	Reqs  []*Request
 
-<<<<<<< HEAD
 	AssignReviewersErr    error
 	GetLatestApproversErr error
 	ModifierContentResp   string
+	ModifierContentErr  error
 	TeamApprovers         []string
 	UserApprovers         []string
-=======
-	AssignReviewersErr  error
-	ModifierContentResp string
-	ModifierContentErr  error
-	TeamApprovers       []string
-	UserApprovers       []string
->>>>>>> 5a39f220
 }
 
 func (m *MockPlatform) AssignReviewers(ctx context.Context, input *AssignReviewersInput) (*AssignReviewersResult, error) {
