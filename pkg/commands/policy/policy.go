// Copyright 2024 The Authors (see AUTHORS file)
//
// Licensed under the Apache License, Version 2.0 (the "License");
// you may not use this file except in compliance with the License.
// You may obtain a copy of the License at
//
//      http://www.apache.org/licenses/LICENSE-2.0
//
// Unless required by applicable law or agreed to in writing, software
// distributed under the License is distributed on an "AS IS" BASIS,
// WITHOUT WARRANTIES OR CONDITIONS OF ANY KIND, either express or implied.
// See the License for the specific language governing permissions and
// limitations under the License.

// Package policy implements the policy command for enforcing policies.
package policy

import (
	"context"
	"encoding/json"
	"errors"
	"fmt"
	"os"

<<<<<<< HEAD
	"github.com/sethvargo/go-githubactions"

=======
>>>>>>> d1c70ee9
	"github.com/abcxyz/guardian/pkg/flags"
	"github.com/abcxyz/guardian/pkg/github"
	"github.com/abcxyz/pkg/cli"
	"github.com/abcxyz/pkg/logging"
)

// Result defines the expected structure of the OPA policy evaluation result.
type Result struct {
	MissingApprovals []*MissingApproval `json:"missing_approvals"`
}

// MissingApproval defines the missing approvals determined from the policy
// evaluation result.
type MissingApproval struct {
	AssignTeams []string `json:"assign_team_reviewers"`
	AssignUsers []string `json:"assign_user_reviewers"`
	Message     string   `json:"msg"`
}

// Results is a map of the policy package name to the policy evaluation result.
type Results map[string]*Result

var _ cli.Command = (*PolicyCommand)(nil)

type PolicyCommand struct {
	cli.BaseCommand
	flags.RetryFlags
	flags.GitHubFlags
	flags PolicyFlags

	gitHubClient *github.GitHubClient
}

// Desc implements cli.Command.
func (c *PolicyCommand) Desc() string {
	return "Enforce a set of Guardian policies"
}

// Help implements cli.Command.
func (c *PolicyCommand) Help() string {
	return `
Usage: {{ COMMAND }} [options]

  Enforce the results of OPA policy decisions.
`
}

// Flags returns the list of flags that are defined on the command.
func (c *PolicyCommand) Flags() *cli.FlagSet {
	set := cli.NewFlagSet()
	c.GitHubFlags.Register(set)
	c.RetryFlags.Register(set)
	c.flags.Register(set)
	return set
}

// Run implements cli.Command.
func (c *PolicyCommand) Run(ctx context.Context, args []string) error {
	f := c.Flags()
	if err := f.Parse(args); err != nil {
		return fmt.Errorf("failed to parse flags: %w", err)
	}

	tokenSource, err := c.GitHubFlags.TokenSource(ctx, map[string]string{
		"contents":      "read",
		"pull_requests": "write",
	})
	if err != nil {
		return fmt.Errorf("failed to get token source: %w", err)
	}
	token, err := tokenSource.GitHubToken(ctx)
	if err != nil {
		return fmt.Errorf("failed to get token: %w", err)
	}

<<<<<<< HEAD
	var gitHubParams GitHubParams
	action := githubactions.New(githubactions.WithWriter(c.Stdout()))
	actx, err := action.Context()
	if err != nil {
		return fmt.Errorf("failed to load github context: %w", err)
	}
	if err = gitHubParams.FromGitHubContext(actx); err != nil {
		return fmt.Errorf("failed to get github params from github context: %w", err)
	}

=======
>>>>>>> d1c70ee9
	c.gitHubClient = github.NewClient(
		ctx,
		token,
		github.WithRetryInitialDelay(c.RetryFlags.FlagRetryInitialDelay),
		github.WithRetryMaxAttempts(c.RetryFlags.FlagRetryMaxAttempts),
		github.WithRetryMaxDelay(c.RetryFlags.FlagRetryMaxDelay),
	)

	return c.Process(ctx)
}

// Process handles the main logic for handling the results of the policy
// evaluation.
func (c *PolicyCommand) Process(ctx context.Context) error {
	logger := logging.FromContext(ctx)

	logger.DebugContext(ctx, "parsing results file",
		"results_file", c.flags.ResultsFile)
	d, err := os.ReadFile(c.flags.ResultsFile)
	if err != nil {
		return fmt.Errorf("failed to read results file %q: %w", c.flags.ResultsFile, err)
	}

	var results *Results
	if err := json.Unmarshal(d, &results); err != nil {
		return fmt.Errorf("failed to unmarshal json: %w", err)
	}

	var merr error
	var teams []string
	var users []string
	for k, v := range *results {
		logger.DebugContext(ctx, "processing policy decision",
			"policy_name", k)

		if len(v.MissingApprovals) == 0 {
			logger.DebugContext(ctx, "no missing approvals for policy",
				"policy_name", k)
			continue
		}

		for _, m := range v.MissingApprovals {
			teams = append(teams, m.AssignTeams...)
			users = append(users, m.AssignUsers...)

			merr = errors.Join(merr, fmt.Errorf("failed: \"%s\" - %s", k, m.Message))
		}

		logger.DebugContext(ctx, "found missing approvals",
			"teams", teams,
			"users", users,
		)
	}

	// TODO: assign principals as reviewers to current pull request
	return merr
}<|MERGE_RESOLUTION|>--- conflicted
+++ resolved
@@ -22,11 +22,8 @@
 	"fmt"
 	"os"
 
-<<<<<<< HEAD
 	"github.com/sethvargo/go-githubactions"
 
-=======
->>>>>>> d1c70ee9
 	"github.com/abcxyz/guardian/pkg/flags"
 	"github.com/abcxyz/guardian/pkg/github"
 	"github.com/abcxyz/pkg/cli"
@@ -79,6 +76,8 @@
 	set := cli.NewFlagSet()
 	c.GitHubFlags.Register(set)
 	c.RetryFlags.Register(set)
+	c.GitHubFlags.Register(set)
+	c.RetryFlags.Register(set)
 	c.flags.Register(set)
 	return set
 }
@@ -102,7 +101,6 @@
 		return fmt.Errorf("failed to get token: %w", err)
 	}
 
-<<<<<<< HEAD
 	var gitHubParams GitHubParams
 	action := githubactions.New(githubactions.WithWriter(c.Stdout()))
 	actx, err := action.Context()
@@ -113,8 +111,6 @@
 		return fmt.Errorf("failed to get github params from github context: %w", err)
 	}
 
-=======
->>>>>>> d1c70ee9
 	c.gitHubClient = github.NewClient(
 		ctx,
 		token,
