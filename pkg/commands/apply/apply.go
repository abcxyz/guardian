--- conflicted
+++ resolved
@@ -65,11 +65,7 @@
 	storagePrefix     string
 	isDestroy         bool
 
-<<<<<<< HEAD
 	platformConfig platform.Config
-=======
-	githubConfig github.Config
->>>>>>> cd545922
 
 	flags.CommonFlags
 
@@ -187,11 +183,7 @@
 	}
 	c.storageClient = sc
 
-<<<<<<< HEAD
 	rc, err := reporter.NewReporter(ctx, c.flagReporter, &reporter.Config{GitHub: c.platformConfig.GitHub}, c.Stdout())
-=======
-	rc, err := reporter.NewReporter(ctx, c.flagReporter, &reporter.Config{GitHub: c.githubConfig}, c.Stdout())
->>>>>>> cd545922
 	if err != nil {
 		return fmt.Errorf("failed to create reporter client: %w", err)
 	}
