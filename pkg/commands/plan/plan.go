// Copyright 2023 The Authors (see AUTHORS file)
//
// Licensed under the Apache License, Version 2.0 (the "License");
// you may not use this file except in compliance with the License.
// You may obtain a copy of the License at
//
//     http://www.apache.org/licenses/LICENSE-2.0
//
// Unless required by applicable law or agreed to in writing, software
// distributed under the License is distributed on an "AS IS" BASIS,
// WITHOUT WARRANTIES OR CONDITIONS OF ANY KIND, either express or implied.
// See the License for the specific language governing permissions and
// limitations under the License.

// Package plan provide the Terraform planning functionality for Guardian.
package plan

import (
	"context"
	"errors"
	"flag"
	"fmt"
	"io"
	"net/url"
	"os"
	"path"
	"strconv"
	"strings"
	"time"

	"github.com/posener/complete/v2"

	"github.com/abcxyz/guardian/pkg/flags"
	"github.com/abcxyz/guardian/pkg/platform"
	"github.com/abcxyz/guardian/pkg/reporter"
	"github.com/abcxyz/guardian/pkg/storage"
	"github.com/abcxyz/guardian/pkg/terraform"
	"github.com/abcxyz/guardian/pkg/util"
	"github.com/abcxyz/pkg/cli"
	"github.com/abcxyz/pkg/pointer"
)

const (
	// plan file metadata key representing the exit code.
	MetaKeyExitCode = "plan_exit_code"

	// plan file metadata key representing the operation (plan, destroy).
	MetaKeyOperation = "operation"

	// plan files metadata operation values.
	OperationPlan    = "plan"
	OperationDestroy = "destroy"
)

var _ cli.Command = (*PlanCommand)(nil)

// RunResult is the result of a plan operation.
type RunResult struct {
	hasChanges     bool
	commentDetails string
}

type PlanCommand struct {
	cli.BaseCommand

	directory     string
	childPath     string
	planFilename  string
	storageParent string
	storagePrefix string

<<<<<<< HEAD
	platformConfig platform.Config
=======
	githubConfig github.Config
>>>>>>> cd545922

	flags.CommonFlags

	flagReporter             string
	flagDestroy              bool
	flagStorage              string
	flagAllowLockfileChanges bool
	flagLockTimeout          time.Duration

	storageClient   storage.Storage
	terraformClient terraform.Terraform
	reporterClient  reporter.Reporter
}

func (c *PlanCommand) Desc() string {
	return `Run Terraform plan for a directory`
}

func (c *PlanCommand) Help() string {
	return `
Usage: {{ COMMAND }} [options]

  Run Terraform plan for a directory.
`
}

func (c *PlanCommand) Flags() *cli.FlagSet {
	set := c.NewFlagSet()

	c.platformConfig.RegisterFlags(set)
	c.CommonFlags.Register(set)

	f := set.NewSection("COMMAND OPTIONS")

	f.StringVar(&cli.StringVar{
		Name:    "reporter",
		Target:  &c.flagReporter,
		Default: reporter.TypeLocal,
		Example: "github",
		Usage:   fmt.Sprintf("The reporting strategy for Guardian status updates. Valid values are %q.", reporter.SortedReporterTypes),
		Predict: complete.PredictFunc(func(prefix string) []string {
			return reporter.SortedReporterTypes
		}),
	})

	f.StringVar(&cli.StringVar{
		Name:    "storage",
		Target:  &c.flagStorage,
		Example: "gcs://my-guardian-state-bucket",
		Usage:   "The storage strategy to store Guardian plan files. Defaults to current working directory.",
	})

	f.BoolVar(&cli.BoolVar{
		Name:    "destroy",
		Target:  &c.flagDestroy,
		Example: "true",
		Usage:   "Use the destroy flag to plan changes to destroy all infrastructure.",
	})

	f.BoolVar(&cli.BoolVar{
		Name:    "allow-lockfile-changes",
		Target:  &c.flagAllowLockfileChanges,
		Example: "true",
		Usage:   "Allow modification of the Terraform lockfile.",
	})

	f.DurationVar(&cli.DurationVar{
		Name:    "lock-timeout",
		Target:  &c.flagLockTimeout,
		Default: 10 * time.Minute,
		Example: "10m",
		Usage:   "The duration Terraform should wait to obtain a lock when running commands that modify state.",
	})

	return set
}

func (c *PlanCommand) Run(ctx context.Context, args []string) error {
	f := c.Flags()
	if err := f.Parse(args); err != nil {
		return fmt.Errorf("failed to parse flags: %w", err)
	}

	parsedArgs := f.Args()
	if len(parsedArgs) > 0 {
		return flag.ErrHelp
	}

	cwd, err := c.WorkingDir()
	if err != nil {
		return fmt.Errorf("failed to get current working directory: %w", err)
	}

	if c.FlagDir == "" {
		c.FlagDir = cwd
	}

	if c.flagStorage == "" {
		c.flagStorage = path.Join("file://", cwd)
	}

	dirAbs, err := util.PathEvalAbs(c.FlagDir)
	if err != nil {
		return fmt.Errorf("failed to absolute path for directory: %w", err)
	}
	c.directory = dirAbs

	childPath, err := util.ChildPath(cwd, c.directory)
	if err != nil {
		return fmt.Errorf("failed to get child path for current working directory: %w", err)
	}
	c.childPath = childPath

	c.terraformClient = terraform.NewTerraformClient(c.directory)

	// TODO(verbanicm): create plan storage impl of storage
	sc, err := c.resolveStorageClient(ctx)
	if err != nil {
		return fmt.Errorf("failed to create storage client: %w", err)
	}
	c.storageClient = sc

<<<<<<< HEAD
	rc, err := reporter.NewReporter(ctx, c.flagReporter, &reporter.Config{GitHub: c.platformConfig.GitHub}, c.Stdout())
=======
	rc, err := reporter.NewReporter(ctx, c.flagReporter, &reporter.Config{GitHub: c.githubConfig}, c.Stdout())
>>>>>>> cd545922
	if err != nil {
		return fmt.Errorf("failed to create reporter client: %w", err)
	}
	c.reporterClient = rc

	return c.Process(ctx)
}

// resolveStorageClient resolves and generated the storage client based on the storage flag.
func (c *PlanCommand) resolveStorageClient(ctx context.Context) (storage.Storage, error) {
	u, err := url.Parse(c.flagStorage)
	if err != nil {
		return nil, fmt.Errorf("failed to parse storage flag url: %w", err)
	}

	t := u.Scheme

	c.storageParent = path.Join(u.Host, u.Path)

	if strings.EqualFold(t, storage.TypeFilesystem) {
		return storage.NewFilesystemStorage(ctx) //nolint:wrapcheck // Want passthrough
	}

	if strings.EqualFold(t, storage.TypeGoogleCloudStorage) {
		sc, err := storage.NewGoogleCloudStorage(ctx)
		if err != nil {
			return nil, err //nolint:wrapcheck // Want passthrough
		}

		if strings.EqualFold(c.platformConfig.Type, platform.TypeGitHub) {
			var merr error
			if c.platformConfig.GitHub.GitHubOwner == "" {
				merr = errors.Join(merr, fmt.Errorf("github owner is required for storage type %s", storage.TypeGoogleCloudStorage))
			}
			if c.platformConfig.GitHub.GitHubRepo == "" {
				merr = errors.Join(merr, fmt.Errorf("github repo is required for storage type %s", storage.TypeGoogleCloudStorage))
			}
			if c.platformConfig.GitHub.GitHubPullRequestNumber <= 0 {
				merr = errors.Join(merr, fmt.Errorf("github pull request number is required for storage type %s", storage.TypeGoogleCloudStorage))
			}

			if merr != nil {
				return nil, merr
			}

			c.storagePrefix = fmt.Sprintf("guardian-plans/%s/%s/%d", c.platformConfig.GitHub.GitHubOwner, c.platformConfig.GitHub.GitHubRepo, c.platformConfig.GitHub.GitHubPullRequestNumber)
		}
		return sc, nil
	}

	return nil, fmt.Errorf("unknown storage type: %s", t)
}

// Process handles the main logic for the Guardian plan run process.
func (c *PlanCommand) Process(ctx context.Context) error {
	var merr error

	util.Headerf(c.Stdout(), ("Starting Guardian Plan"))

	if c.planFilename == "" {
		c.planFilename = "tfplan.binary"
	}

	rp := &reporter.Params{
		Operation: "plan",
		IsDestroy: c.flagDestroy,
		Dir:       c.directory,
	}

	status := reporter.StatusNoOperation

	result, err := c.terraformPlan(ctx)
	if err != nil {
		merr = errors.Join(merr, fmt.Errorf("failed to run Guardian plan: %w", err))
		status = reporter.StatusFailure
		rp.Details = result.commentDetails
	}

	if result.hasChanges && err == nil {
		status = reporter.StatusSuccess
		rp.Details = result.commentDetails
		rp.HasDiff = true
	}

	if err := c.reporterClient.CreateStatus(ctx, status, rp); err != nil {
		merr = errors.Join(merr, fmt.Errorf("failed to report status: %w", err))
	}

	return merr
}

// terraformPlan runs the required Terraform commands for a full run of
// a Guardian plan using the Terraform CLI.
func (c *PlanCommand) terraformPlan(ctx context.Context) (*RunResult, error) {
	var stdout, stderr strings.Builder
	multiStdout := io.MultiWriter(c.Stdout(), &stdout)
	multiStderr := io.MultiWriter(c.Stderr(), &stderr)

	util.Headerf(c.Stdout(), "Running Terraform commands")

	util.Headerf(c.Stdout(), "Check Terraform Format")
	if _, err := c.terraformClient.Format(ctx, multiStdout, multiStderr, &terraform.FormatOptions{
		Check:     pointer.To(true),
		Diff:      pointer.To(true),
		Recursive: pointer.To(true),
		NoColor:   pointer.To(true),
	}); err != nil {
		commentDetails := stderr.String()
		if commentDetails == "" {
			commentDetails = stdout.String()
		}
		return &RunResult{commentDetails: commentDetails}, fmt.Errorf("failed to check formatting: %w", err)
	}

	stdout.Reset()
	stderr.Reset()

	lockfileMode := "none"
	if !c.flagAllowLockfileChanges {
		lockfileMode = "readonly"
	}

	util.Headerf(c.Stdout(), "Initializing Terraform")
	if _, err := c.terraformClient.Init(ctx, multiStdout, multiStderr, &terraform.InitOptions{
		Input:       pointer.To(false),
		NoColor:     pointer.To(true),
		Lockfile:    pointer.To(lockfileMode),
		LockTimeout: pointer.To(c.flagLockTimeout.String()),
	}); err != nil {
		commentDetails := stderr.String()
		if commentDetails == "" {
			commentDetails = stdout.String()
		}
		return &RunResult{commentDetails: commentDetails}, fmt.Errorf("failed to initialize: %w", err)
	}

	stdout.Reset()
	stderr.Reset()

	util.Headerf(c.Stdout(), "Validating Terraform")
	if _, err := c.terraformClient.Validate(ctx, multiStdout, multiStderr, &terraform.ValidateOptions{
		NoColor: pointer.To(true),
	}); err != nil {
		commentDetails := stderr.String()
		if commentDetails == "" {
			commentDetails = stdout.String()
		}
		return &RunResult{commentDetails: commentDetails}, fmt.Errorf("failed to validate: %w", err)
	}

	stdout.Reset()
	stderr.Reset()

	var hasChanges bool
	var planExitCode int

	util.Headerf(c.Stdout(), "Planning Terraform")
	exitCode, err := c.terraformClient.Plan(ctx, multiStdout, multiStderr, &terraform.PlanOptions{
		Out:              pointer.To(c.planFilename),
		Input:            pointer.To(false),
		NoColor:          pointer.To(true),
		Destroy:          pointer.To(c.flagDestroy),
		DetailedExitcode: pointer.To(true),
		LockTimeout:      pointer.To(c.flagLockTimeout.String()),
	})

	planExitCode = exitCode
	// use the detailed exitcode from terraform to determine if there is a diff
	// 0 - success, no diff  1 - failed   2 - success, diff
	hasChanges = planExitCode == 2

	if err != nil && !hasChanges {
		commentDetails := stderr.String()
		if commentDetails == "" {
			commentDetails = stdout.String()
		}
		return &RunResult{commentDetails: commentDetails}, fmt.Errorf("failed to plan: %w", err)
	}

	stdout.Reset()
	stderr.Reset()

	util.Headerf(c.Stdout(), "Formatting output")
	if _, err := c.terraformClient.Show(ctx, multiStdout, multiStderr, &terraform.ShowOptions{
		File:    pointer.To(c.planFilename),
		NoColor: pointer.To(true),
	}); err != nil {
		return &RunResult{
			commentDetails: stderr.String(),
			hasChanges:     hasChanges,
		}, fmt.Errorf("failed to terraform show: %w", err)
	}

	stderr.Reset()

	planFileLocalPath := path.Join(c.childPath, c.planFilename)

	planData, err := os.ReadFile(planFileLocalPath)
	if err != nil {
		return &RunResult{hasChanges: hasChanges}, fmt.Errorf("failed to read plan binary: %w", err)
	}

	planStoragePath := path.Join(c.storagePrefix, planFileLocalPath)

	util.Headerf(c.Stdout(), "Saving Plan File: %s", path.Join(c.storageParent, planStoragePath))

	if err := c.uploadGuardianPlan(ctx, planStoragePath, planData, planExitCode); err != nil {
		return &RunResult{hasChanges: hasChanges}, fmt.Errorf("failed to upload plan data: %w", err)
	}

	stderr.Reset()

	return &RunResult{
		commentDetails: stdout.String(),
		hasChanges:     hasChanges,
	}, nil
}

// uploadGuardianPlan uploads the Guardian plan binary to the configured Guardian storage bucket.
func (c *PlanCommand) uploadGuardianPlan(ctx context.Context, path string, data []byte, exitCode int) error {
	metadata := make(map[string]string)
	metadata[MetaKeyExitCode] = strconv.Itoa(exitCode)

	metadata[MetaKeyOperation] = OperationPlan
	if c.flagDestroy {
		metadata[MetaKeyOperation] = OperationDestroy
	}

	if err := c.storageClient.CreateObject(ctx, c.storageParent, path, data,
		storage.WithContentType("application/octet-stream"),
		storage.WithMetadata(metadata),
		storage.WithAllowOverwrite(true),
	); err != nil {
		return fmt.Errorf("failed to upload plan file: %w", err)
	}

	return nil
}<|MERGE_RESOLUTION|>--- conflicted
+++ resolved
@@ -69,11 +69,7 @@
 	storageParent string
 	storagePrefix string
 
-<<<<<<< HEAD
 	platformConfig platform.Config
-=======
-	githubConfig github.Config
->>>>>>> cd545922
 
 	flags.CommonFlags
 
@@ -196,11 +192,7 @@
 	}
 	c.storageClient = sc
 
-<<<<<<< HEAD
 	rc, err := reporter.NewReporter(ctx, c.flagReporter, &reporter.Config{GitHub: c.platformConfig.GitHub}, c.Stdout())
-=======
-	rc, err := reporter.NewReporter(ctx, c.flagReporter, &reporter.Config{GitHub: c.githubConfig}, c.Stdout())
->>>>>>> cd545922
 	if err != nil {
 		return fmt.Errorf("failed to create reporter client: %w", err)
 	}
