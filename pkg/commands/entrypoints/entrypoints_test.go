--- conflicted
+++ resolved
@@ -89,25 +89,6 @@
 			expStdout: `{"update":["testdata/entrypoint1/project1","testdata/entrypoint1/project2"],"destroy":["testdata/entrypoint1/project3"]}`,
 		},
 		{
-<<<<<<< HEAD
-			name:              "success_destroy_all",
-			flagDir:           []string{"testdata/entrypoint1"},
-			flagDestRef:       "main",
-			flagSourceRef:     "ldap/feature",
-			flagDetectChanges: true,
-			modifierContent:   "GUARDIAN_DESTROY=all",
-			newGitClient: func(ctx context.Context, dir string) git.Git {
-				return &git.MockGitClient{
-					DiffResp: []string{
-						path.Join(cwd, "testdata/entrypoint1/project1"),
-						path.Join(cwd, "testdata/entrypoint1/project2"),
-						path.Join(cwd, "testdata/entrypoint1/project3"),
-					},
-				}
-			},
-			expStdout: `{"update":[],"destroy":["testdata/entrypoint1/project1","testdata/entrypoint1/project2","testdata/entrypoint1/project3"]}`,
-		},
-		{
 			name:              "success_multi",
 			flagDir:           []string{"testdata/entrypoint1", "testdata/entrypoint2"},
 			flagDestRef:       "main",
@@ -137,37 +118,6 @@
 			expStdout: `{"update":["testdata/entrypoint1/project1","testdata/entrypoint1/project2","testdata/entrypoint2/project3","testdata/entrypoint2/project4"],"destroy":[]}`,
 		},
 		{
-=======
-			name:              "success_multi",
-			flagDir:           []string{"testdata/entrypoint1", "testdata/entrypoint2"},
-			flagDestRef:       "main",
-			flagSourceRef:     "ldap/feature",
-			flagDetectChanges: true,
-			newGitClient: func(ctx context.Context, dir string) git.Git {
-				var diffResp []string
-
-				if strings.HasSuffix(dir, "testdata/entrypoint1") {
-					diffResp = []string{
-						path.Join(cwd, "testdata/entrypoint1/project1"),
-						path.Join(cwd, "testdata/entrypoint1/project2"),
-					}
-				}
-
-				if strings.HasSuffix(dir, "testdata/entrypoint2") {
-					diffResp = []string{
-						path.Join(cwd, "testdata/entrypoint2/project3"),
-						path.Join(cwd, "testdata/entrypoint2/project4"),
-					}
-				}
-
-				return &git.MockGitClient{
-					DiffResp: diffResp,
-				}
-			},
-			expStdout: `{"update":["testdata/entrypoint1/project1","testdata/entrypoint1/project2","testdata/entrypoint2/project3","testdata/entrypoint2/project4"],"destroy":[]}`,
-		},
-		{
->>>>>>> 3e231ff3
 			name:              "success_multi_destroy",
 			flagDir:           []string{"testdata/entrypoint1", "testdata/entrypoint2"},
 			flagDestRef:       "main",
@@ -197,39 +147,6 @@
 				}
 			},
 			expStdout: `{"update":["testdata/entrypoint1/project1","testdata/entrypoint2/project4"],"destroy":["testdata/entrypoint1/project3","testdata/entrypoint2/project5"]}`,
-<<<<<<< HEAD
-		},
-		{
-			name:              "success_multi_destroy_all",
-			flagDir:           []string{"testdata/entrypoint1", "testdata/entrypoint2"},
-			flagDestRef:       "main",
-			flagSourceRef:     "ldap/feature",
-			flagDetectChanges: true,
-			modifierContent:   `GUARDIAN_DESTROY=all`,
-			newGitClient: func(ctx context.Context, dir string) git.Git {
-				var diffResp []string
-
-				if strings.HasSuffix(dir, "testdata/entrypoint1") {
-					diffResp = []string{
-						path.Join(cwd, "testdata/entrypoint1/project1"),
-						path.Join(cwd, "testdata/entrypoint1/project2"),
-						path.Join(cwd, "testdata/entrypoint1/project3"),
-					}
-				}
-
-				if strings.HasSuffix(dir, "testdata/entrypoint2") {
-					diffResp = []string{
-						path.Join(cwd, "testdata/entrypoint2/project3"),
-						path.Join(cwd, "testdata/entrypoint2/project4"),
-						path.Join(cwd, "testdata/entrypoint2/project5"),
-					}
-				}
-
-				return &git.MockGitClient{
-					DiffResp: diffResp,
-				}
-			},
-			expStdout: `{"update":[],"destroy":["testdata/entrypoint1/project1","testdata/entrypoint1/project2","testdata/entrypoint1/project3","testdata/entrypoint2/project3","testdata/entrypoint2/project4","testdata/entrypoint2/project5"]}`,
 		},
 		{
 			name:              "returns_json",
@@ -259,37 +176,6 @@
 			expStdout: `{"update":["testdata/entrypoint1/project1","testdata/entrypoint1/project2"],"destroy":[]}`,
 		},
 		{
-=======
-		},
-		{
-			name:              "returns_json",
-			flagDir:           []string{"testdata/entrypoint1"},
-			flagDestRef:       "main",
-			flagSourceRef:     "ldap/feature",
-			flagDetectChanges: true,
-			newGitClient: func(ctx context.Context, dir string) git.Git {
-				return &git.MockGitClient{
-					DiffResp: []string{
-						path.Join(cwd, "testdata/entrypoint1/project1"),
-						path.Join(cwd, "testdata/entrypoint1/project2"),
-					},
-				}
-			},
-			expStdout: `{"update":["testdata/entrypoint1/project1","testdata/entrypoint1/project2"],"destroy":[]}`,
-		},
-		{
-			name:              "skips_detect_changes",
-			flagDir:           []string{"testdata/entrypoint1"},
-			flagDestRef:       "main",
-			flagSourceRef:     "ldap/feature",
-			flagDetectChanges: false,
-			newGitClient: func(ctx context.Context, dir string) git.Git {
-				return &git.MockGitClient{}
-			},
-			expStdout: `{"update":["testdata/entrypoint1/project1","testdata/entrypoint1/project2"],"destroy":[]}`,
-		},
-		{
->>>>>>> 3e231ff3
 			name:              "errors",
 			flagDir:           []string{"testdata/entrypoint1"},
 			flagDestRef:       "main",
