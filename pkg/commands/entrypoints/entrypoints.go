// Copyright 2023 The Authors (see AUTHORS file)
//
// Licensed under the Apache License, Version 2.0 (the "License");
// you may not use this file except in compliance with the License.
// You may obtain a copy of the License at
//
//     http://www.apache.org/licenses/LICENSE-2.0
//
// Unless required by applicable law or agreed to in writing, software
// distributed under the License is distributed on an "AS IS" BASIS,
// WITHOUT WARRANTIES OR CONDITIONS OF ANY KIND, either express or implied.
// See the License for the specific language governing permissions and
// limitations under the License.

// Package entrypoints provides the functionality to determine the entrypoints for Guardian.
package entrypoints

import (
	"context"
	"encoding/json"
	"errors"
	"flag"
	"fmt"
	"io/fs"
	"os"
	"path"
	"slices"
<<<<<<< HEAD
	"sort"
	"strings"
=======
>>>>>>> 3e231ff3

	"golang.org/x/exp/maps"

	"github.com/abcxyz/guardian/pkg/git"
	"github.com/abcxyz/guardian/pkg/modifiers"
	"github.com/abcxyz/guardian/pkg/platform"
	"github.com/abcxyz/guardian/pkg/reporter"
	"github.com/abcxyz/guardian/pkg/terraform"
	"github.com/abcxyz/guardian/pkg/util"
	"github.com/abcxyz/pkg/cli"
	"github.com/abcxyz/pkg/logging"
	"github.com/abcxyz/pkg/sets"
)

var _ cli.Command = (*EntrypointsCommand)(nil)

// EntrypointsResult is the entrypoints command result.
type EntrypointsResult struct {
	Update  []string `json:"update"`
	Destroy []string `json:"destroy"`
}

type EntrypointsCommand struct {
	cli.BaseCommand

	platformConfig platform.Config

	flagDir                     []string
	flagDestRef                 string
	flagSourceRef               string
	flagDetectChanges           bool
	flagFailUnresolvableModules bool
	flagMaxDepth                int

	parsedFlagMaxDepth *int

	platformClient platform.Platform
	reporterClient reporter.Reporter

	newGitClient func(ctx context.Context, dir string) git.Git
}

func (c *EntrypointsCommand) Desc() string {
	return `Determine the entrypoint directories to run Guardian commands`
}

func (c *EntrypointsCommand) Help() string {
	return `
Usage: {{ COMMAND }} [options]

	Determine the entrypoint directories to run Guardian commands.
`
}

func (c *EntrypointsCommand) Flags() *cli.FlagSet {
	set := c.NewFlagSet()

	f := set.NewSection("COMMAND OPTIONS")

	f.StringSliceVar(&cli.StringSliceVar{
		Name:    "dir",
		Target:  &c.flagDir,
		Example: "./terraform",
		Usage:   "The location of the terraform directory to search in. This flag can be repeated. Defaults to the current working directory.",
	})

	f.StringVar(&cli.StringVar{
		Name:    "dest-ref",
		Target:  &c.flagDestRef,
		Example: "ref-name",
		Usage:   "The destination GitHub ref name for finding file changes.",
	})

	f.StringVar(&cli.StringVar{
		Name:    "source-ref",
		Target:  &c.flagSourceRef,
		Example: "ref-name",
		Usage:   "The source GitHub ref name for finding file changes.",
	})

	f.BoolVar(&cli.BoolVar{
		Name:   "detect-changes",
		Target: &c.flagDetectChanges,
		Usage:  "Detect file changes, including all local module dependencies, and run for all entrypoint directories.",
	})

	f.BoolVar(&cli.BoolVar{
		Name:    "fail-unresolvable-modules",
		Target:  &c.flagFailUnresolvableModules,
		Usage:   `Whether or not to error if a module cannot be resolved.`,
		Default: false,
	})

	f.IntVar(&cli.IntVar{
		Name:    "max-depth",
		Target:  &c.flagMaxDepth,
		Usage:   `How far to traverse the filesystem beneath the target directory for entrypoints.`,
		Default: -1,
	})

	// should come after command options in help output
	c.platformConfig.RegisterFlags(set)

	set.AfterParse(func(existingErr error) (merr error) {
		if c.flagDetectChanges && c.flagSourceRef == "" && c.flagDestRef == "" {
			merr = errors.Join(merr, fmt.Errorf("invalid flag: source-ref and dest-ref are required to detect changes, to ignore changes set the detect-changes flag"))
		}

		if c.flagMaxDepth != -1 {
			c.parsedFlagMaxDepth = &c.flagMaxDepth
		}

		return merr
	})

	return set
}

func (c *EntrypointsCommand) Run(ctx context.Context, args []string) error {
	f := c.Flags()
	if err := f.Parse(args); err != nil {
		return fmt.Errorf("failed to parse flags: %w", err)
	}

	parsedArgs := f.Args()
	if len(parsedArgs) > 0 {
		return flag.ErrHelp
	}

	cwd, err := c.WorkingDir()
	if err != nil {
		return fmt.Errorf("failed to get current working directory: %w", err)
	}

	if len(c.flagDir) == 0 {
		c.flagDir = append(c.flagDir, cwd)
	}

	if c.newGitClient == nil {
		c.newGitClient = func(ctx context.Context, dir string) git.Git {
			return git.NewGitClient(dir)
		}
	}

	platform, err := platform.NewPlatform(ctx, &c.platformConfig)
	if err != nil {
		return fmt.Errorf("failed to create platform: %w", err)
	}
	c.platformClient = platform

	rc, err := reporter.NewReporter(ctx, c.platformConfig.Reporter, &reporter.Config{GitHub: c.platformConfig.GitHub})
	if err != nil {
		return fmt.Errorf("failed to create reporter client: %w", err)
	}
	c.reporterClient = rc

	return c.Process(ctx)
}

// Process handles the main logic for the Guardian init process.
func (c *EntrypointsCommand) Process(ctx context.Context) error {
	logger := logging.FromContext(ctx)

	cwd, err := c.WorkingDir()
	if err != nil {
		return fmt.Errorf("failed to get current working directory: %w", err)
	}

	var modifiedEntrypoints []string
	var removedEntrypoints []string

	for _, dir := range c.flagDir {
		dirAbs, err := util.PathEvalAbs(dir)
		if err != nil {
			return fmt.Errorf("failed to find absolute path for directory: %w", err)
		}

		if c.flagDetectChanges {
			modifiedDirs, removedDirs, err := c.detectEntrypointChanges(ctx, dirAbs)
			if err != nil {
				return fmt.Errorf("failed to detect entrypoint changes: %w", err)
			}
			modifiedEntrypoints = append(modifiedEntrypoints, modifiedDirs...)
			removedEntrypoints = append(removedEntrypoints, removedDirs...)

			continue
		}

		modifiedDirs, removedDirs, err := c.findEntrypointDirs(ctx, dirAbs)
		if err != nil {
			return fmt.Errorf("failed to find entrypoint directories: %w", err)
		}
		modifiedEntrypoints = append(modifiedEntrypoints, modifiedDirs...)
		removedEntrypoints = append(removedEntrypoints, removedDirs...)
	}

	allEntrypointDirs := slices.Concat(nil, modifiedEntrypoints, removedEntrypoints)

	metaValues := modifiers.ParseBodyMetaValues(ctx, c.platformClient.ModifierContent(ctx))
	logger.DebugContext(ctx, "parsed body meta values", "values", metaValues)

	destroyEntrypoints, err := c.processDestroyMetaValues(cwd, allEntrypointDirs, metaValues)
	if err != nil {
		return fmt.Errorf("failed to process destroy entrypoints: %w", err)
	}
	logger.DebugContext(ctx, "found destroy entrypoints from meta values", "dirs", destroyEntrypoints)

	// update dirs are all entrypoints that aren't being destroyed
<<<<<<< HEAD
	updateDirs := sets.Subtract(entrypointDirs, destroyDirs)

	abandonedDirs := sets.Subtract(removedDirs, destroyDirs)
	logger.DebugContext(ctx, "found abandonded dirs", "dirs", abandonedDirs)
=======
	updatedEntrypoints := sets.Subtract(modifiedEntrypoints, destroyEntrypoints)

	abandonedEntrypoints := sets.Subtract(removedEntrypoints, destroyEntrypoints)
	logger.DebugContext(ctx, "found abandonded entrypoints", "dirs", abandonedEntrypoints)

	// sort them for consistent results
	slices.Sort(updatedEntrypoints)
	slices.Sort(destroyEntrypoints)
	slices.Sort(abandonedEntrypoints)
>>>>>>> 3e231ff3

	// sort them for consistent results
	slices.Sort(updateDirs)
	slices.Sort(destroyDirs)
	slices.Sort(abandonedDirs)

	results := &EntrypointsResult{
<<<<<<< HEAD
		Update:  updateDirs,
		Destroy: destroyDirs,
=======
		Update:  updatedEntrypoints,
		Destroy: destroyEntrypoints,
>>>>>>> 3e231ff3
	}

	if err := c.writeOutput(cwd, results); err != nil {
		return fmt.Errorf("failed to write output: %w", err)
	}

	if err := c.reporterClient.EntrypointsSummary(ctx, &reporter.EntrypointsSummaryParams{
		Message:       "Guardian will run for the following directories",
<<<<<<< HEAD
		UpdateDirs:    updateDirs,
		DestroyDirs:   destroyDirs,
		AbandonedDirs: abandonedDirs,
=======
		UpdateDirs:    updatedEntrypoints,
		DestroyDirs:   destroyEntrypoints,
		AbandonedDirs: abandonedEntrypoints,
>>>>>>> 3e231ff3
	}); err != nil {
		return fmt.Errorf("failed to create report: %w", err)
	}

	return nil
}

// findEntrypointDirs finds all the entrypoint directories that have a terraform module.
func (c *EntrypointsCommand) findEntrypointDirs(ctx context.Context, dir string) ([]string, []string, error) {
	logger := logging.FromContext(ctx)
	logger.DebugContext(ctx, "finding entrypoint directories")

<<<<<<< HEAD
	var resultEntrypoints []string
	var resultRemoved []string

	for _, dir := range c.flagDir {
		dirAbs, err := util.PathEvalAbs(dir)
		if err != nil {
			return nil, nil, fmt.Errorf("failed to absolute path for directory: %w", err)
		}

		entrypoints, err := terraform.GetEntrypointDirectories(dirAbs, c.parsedFlagMaxDepth)
		if err != nil {
			return nil, nil, fmt.Errorf("failed to find terraform directories: %w", err)
		}

		entrypointDirs := make([]string, 0, len(entrypoints))
		for _, e := range entrypoints {
			entrypointDirs = append(entrypointDirs, e.Path)
		}

		logger.DebugContext(ctx, "terraform entrypoint directories", "entrypoint_dirs", entrypointDirs)

		if c.flagDetectChanges {
			logger.DebugContext(ctx, "finding git diff directories")

			gitClient := c.newGitClient(ctx, dirAbs)

			diffDirs, err := gitClient.DiffDirsAbs(ctx, c.flagSourceRef, c.flagDestRef)
			if err != nil {
				return nil, nil, fmt.Errorf("failed to find git diff directories: %w", err)
			}
			logger.DebugContext(ctx, "git diff directories", "directories", diffDirs)

			removedDirs, err := c.findRemovedDirs(diffDirs)
			if err != nil {
				return nil, nil, fmt.Errorf("failed to find removed dirs: %w", err)
			}
			resultRemoved = append(resultRemoved, removedDirs...)

			moduleUsageGraph, err := terraform.ModuleUsage(ctx, dirAbs, c.parsedFlagMaxDepth, !c.flagFailUnresolvableModules)
			if err != nil {
				return nil, nil, fmt.Errorf("failed to get module usage for %s: %w", dirAbs, err)
			}

			modifiedEntrypoints := make(map[string]struct{})

			for _, changedFile := range diffDirs {
				if entrypoints, ok := moduleUsageGraph.ModulesToEntrypoints[changedFile]; ok {
					for entrypoint := range entrypoints {
						modifiedEntrypoints[entrypoint] = struct{}{}
					}
				}
				if _, ok := moduleUsageGraph.EntrypointToModules[changedFile]; ok {
					modifiedEntrypoints[changedFile] = struct{}{}
				}
			}

			files := maps.Keys(modifiedEntrypoints)
			sort.Strings(files)

			entrypointDirs = files
		}

		resultEntrypoints = append(resultEntrypoints, entrypointDirs...)
	}

	logger.DebugContext(ctx, "calculated entrypoints and removed dirs",
		"entrypoints", resultEntrypoints,
		"removed_dirs", resultRemoved,
	)

	return resultEntrypoints, resultRemoved, nil
=======
	var removedDirs []string

	entrypoints, err := terraform.GetEntrypointDirectories(dir, c.parsedFlagMaxDepth)
	if err != nil {
		return nil, nil, fmt.Errorf("failed to find terraform directories: %w", err)
	}

	entrypointDirs := make([]string, 0, len(entrypoints))
	for _, e := range entrypoints {
		entrypointDirs = append(entrypointDirs, e.Path)
	}

	logger.DebugContext(ctx, "calculated entrypoints and removed dirs", "entrypoints", entrypointDirs)

	return entrypointDirs, removedDirs, nil
}

// detectChanges detects changed and removed entrypoints using git diff.
func (c *EntrypointsCommand) detectEntrypointChanges(ctx context.Context, dir string) ([]string, []string, error) {
	logger := logging.FromContext(ctx)
	logger.DebugContext(ctx, "detecting changed entrypoints")

	gitClient := c.newGitClient(ctx, dir)

	diffDirs, err := gitClient.DiffDirsAbs(ctx, c.flagSourceRef, c.flagDestRef)
	if err != nil {
		return nil, nil, fmt.Errorf("failed to find git diff directories: %w", err)
	}
	logger.DebugContext(ctx, "git diff directories", "directories", diffDirs)

	removedDirs, err := c.findRemovedDirs(diffDirs)
	if err != nil {
		return nil, nil, fmt.Errorf("failed to find removed dirs: %w", err)
	}

	moduleUsageGraph, err := terraform.ModuleUsage(ctx, dir, c.parsedFlagMaxDepth, !c.flagFailUnresolvableModules)
	if err != nil {
		return nil, nil, fmt.Errorf("failed to get module usage for %s: %w", dir, err)
	}

	modifiedEntrypoints := make(map[string]struct{})

	for _, changedFile := range diffDirs {
		if entrypoints, ok := moduleUsageGraph.ModulesToEntrypoints[changedFile]; ok {
			for entrypoint := range entrypoints {
				modifiedEntrypoints[entrypoint] = struct{}{}
			}
		}
		if _, ok := moduleUsageGraph.EntrypointToModules[changedFile]; ok {
			modifiedEntrypoints[changedFile] = struct{}{}
		}
	}

	modifiedDirs := maps.Keys(modifiedEntrypoints)

	return modifiedDirs, removedDirs, nil
>>>>>>> 3e231ff3
}

// findRemovedDirs tests if any directories were removed from the filesystem and returns the list of removed dirs.
func (c *EntrypointsCommand) findRemovedDirs(dirs []string) ([]string, error) {
	removed := make([]string, 0)

	for _, dir := range dirs {
		_, err := os.Stat(dir)
		// there was an error testing if dir exists
		if err != nil && !errors.Is(err, fs.ErrNotExist) {
			return nil, fmt.Errorf("failed to check if dir exists: %w", err)
		}

		if errors.Is(err, fs.ErrNotExist) {
			removed = append(removed, dir)
		}
	}

	return removed, nil
}

// processDestroyMetaValues processes the user supplied meta values for directories to destroy.
func (c *EntrypointsCommand) processDestroyMetaValues(cwd string, dirs []string, metaValues modifiers.MetaValues) ([]string, error) {
	metaDestroyDirs, ok := metaValues[modifiers.MetaKeyGuardianDestroy]
	if !ok {
		return []string{}, nil
	}

	// if the special modifier "all" is given, we should return all the dirs for destroy
	if destroyAll := slices.ContainsFunc(metaDestroyDirs, func(v string) bool {
		return strings.EqualFold(v, modifiers.MetaValueAll)
	}); destroyAll {
		return dirs, nil
	}

	for i, dir := range metaDestroyDirs {
		metaDestroyDirs[i] = path.Join(cwd, dir)
	}

	destroyDirs := sets.Intersect(dirs, metaDestroyDirs)
	return destroyDirs, nil
}

// writeOutput writes the command output.
func (c *EntrypointsCommand) writeOutput(cwd string, results *EntrypointsResult) error {
	// convert to child path for output
	// using absolute path creates an ugly github workflow name
	for k, dir := range results.Update {
		childPath, err := util.ChildPath(cwd, dir)
		if err != nil {
			return fmt.Errorf("failed to get child path for [%s]: %w", dir, err)
		}
		results.Update[k] = childPath
	}

	for k, dir := range results.Destroy {
		childPath, err := util.ChildPath(cwd, dir)
		if err != nil {
			return fmt.Errorf("failed to get child path for [%s]: %w", dir, err)
		}
		results.Destroy[k] = childPath
	}

	if err := json.NewEncoder(c.Stdout()).Encode(results); err != nil {
		return fmt.Errorf("failed to create json string: %w", err)
	}

	return nil
}<|MERGE_RESOLUTION|>--- conflicted
+++ resolved
@@ -25,11 +25,7 @@
 	"os"
 	"path"
 	"slices"
-<<<<<<< HEAD
-	"sort"
 	"strings"
-=======
->>>>>>> 3e231ff3
 
 	"golang.org/x/exp/maps"
 
@@ -238,12 +234,6 @@
 	logger.DebugContext(ctx, "found destroy entrypoints from meta values", "dirs", destroyEntrypoints)
 
 	// update dirs are all entrypoints that aren't being destroyed
-<<<<<<< HEAD
-	updateDirs := sets.Subtract(entrypointDirs, destroyDirs)
-
-	abandonedDirs := sets.Subtract(removedDirs, destroyDirs)
-	logger.DebugContext(ctx, "found abandonded dirs", "dirs", abandonedDirs)
-=======
 	updatedEntrypoints := sets.Subtract(modifiedEntrypoints, destroyEntrypoints)
 
 	abandonedEntrypoints := sets.Subtract(removedEntrypoints, destroyEntrypoints)
@@ -253,21 +243,10 @@
 	slices.Sort(updatedEntrypoints)
 	slices.Sort(destroyEntrypoints)
 	slices.Sort(abandonedEntrypoints)
->>>>>>> 3e231ff3
-
-	// sort them for consistent results
-	slices.Sort(updateDirs)
-	slices.Sort(destroyDirs)
-	slices.Sort(abandonedDirs)
 
 	results := &EntrypointsResult{
-<<<<<<< HEAD
-		Update:  updateDirs,
-		Destroy: destroyDirs,
-=======
 		Update:  updatedEntrypoints,
 		Destroy: destroyEntrypoints,
->>>>>>> 3e231ff3
 	}
 
 	if err := c.writeOutput(cwd, results); err != nil {
@@ -276,15 +255,9 @@
 
 	if err := c.reporterClient.EntrypointsSummary(ctx, &reporter.EntrypointsSummaryParams{
 		Message:       "Guardian will run for the following directories",
-<<<<<<< HEAD
-		UpdateDirs:    updateDirs,
-		DestroyDirs:   destroyDirs,
-		AbandonedDirs: abandonedDirs,
-=======
 		UpdateDirs:    updatedEntrypoints,
 		DestroyDirs:   destroyEntrypoints,
 		AbandonedDirs: abandonedEntrypoints,
->>>>>>> 3e231ff3
 	}); err != nil {
 		return fmt.Errorf("failed to create report: %w", err)
 	}
@@ -297,79 +270,6 @@
 	logger := logging.FromContext(ctx)
 	logger.DebugContext(ctx, "finding entrypoint directories")
 
-<<<<<<< HEAD
-	var resultEntrypoints []string
-	var resultRemoved []string
-
-	for _, dir := range c.flagDir {
-		dirAbs, err := util.PathEvalAbs(dir)
-		if err != nil {
-			return nil, nil, fmt.Errorf("failed to absolute path for directory: %w", err)
-		}
-
-		entrypoints, err := terraform.GetEntrypointDirectories(dirAbs, c.parsedFlagMaxDepth)
-		if err != nil {
-			return nil, nil, fmt.Errorf("failed to find terraform directories: %w", err)
-		}
-
-		entrypointDirs := make([]string, 0, len(entrypoints))
-		for _, e := range entrypoints {
-			entrypointDirs = append(entrypointDirs, e.Path)
-		}
-
-		logger.DebugContext(ctx, "terraform entrypoint directories", "entrypoint_dirs", entrypointDirs)
-
-		if c.flagDetectChanges {
-			logger.DebugContext(ctx, "finding git diff directories")
-
-			gitClient := c.newGitClient(ctx, dirAbs)
-
-			diffDirs, err := gitClient.DiffDirsAbs(ctx, c.flagSourceRef, c.flagDestRef)
-			if err != nil {
-				return nil, nil, fmt.Errorf("failed to find git diff directories: %w", err)
-			}
-			logger.DebugContext(ctx, "git diff directories", "directories", diffDirs)
-
-			removedDirs, err := c.findRemovedDirs(diffDirs)
-			if err != nil {
-				return nil, nil, fmt.Errorf("failed to find removed dirs: %w", err)
-			}
-			resultRemoved = append(resultRemoved, removedDirs...)
-
-			moduleUsageGraph, err := terraform.ModuleUsage(ctx, dirAbs, c.parsedFlagMaxDepth, !c.flagFailUnresolvableModules)
-			if err != nil {
-				return nil, nil, fmt.Errorf("failed to get module usage for %s: %w", dirAbs, err)
-			}
-
-			modifiedEntrypoints := make(map[string]struct{})
-
-			for _, changedFile := range diffDirs {
-				if entrypoints, ok := moduleUsageGraph.ModulesToEntrypoints[changedFile]; ok {
-					for entrypoint := range entrypoints {
-						modifiedEntrypoints[entrypoint] = struct{}{}
-					}
-				}
-				if _, ok := moduleUsageGraph.EntrypointToModules[changedFile]; ok {
-					modifiedEntrypoints[changedFile] = struct{}{}
-				}
-			}
-
-			files := maps.Keys(modifiedEntrypoints)
-			sort.Strings(files)
-
-			entrypointDirs = files
-		}
-
-		resultEntrypoints = append(resultEntrypoints, entrypointDirs...)
-	}
-
-	logger.DebugContext(ctx, "calculated entrypoints and removed dirs",
-		"entrypoints", resultEntrypoints,
-		"removed_dirs", resultRemoved,
-	)
-
-	return resultEntrypoints, resultRemoved, nil
-=======
 	var removedDirs []string
 
 	entrypoints, err := terraform.GetEntrypointDirectories(dir, c.parsedFlagMaxDepth)
@@ -426,7 +326,6 @@
 	modifiedDirs := maps.Keys(modifiedEntrypoints)
 
 	return modifiedDirs, removedDirs, nil
->>>>>>> 3e231ff3
 }
 
 // findRemovedDirs tests if any directories were removed from the filesystem and returns the list of removed dirs.
